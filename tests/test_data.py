--- conflicted
+++ resolved
@@ -62,7 +62,6 @@
     assert annotations == mock_data
 
 
-<<<<<<< HEAD
 def test_label_frames_empty() -> None:
     """
     Test label_frames function with no frames and empty annotations.
@@ -109,7 +108,8 @@
 
     with pytest.raises(ValueError, match="Wrong video name, check annotations"):
         preprocess_video.label_frames(frames, annotations, video_name)
-=======
+
+
 @pytest.fixture
 def mock_frame() -> np.ndarray:
     # Create a mock image (a white image with a black polygon)
@@ -151,5 +151,4 @@
     else:
         expected_height = 80 - 10 + 1
         expected_width = 80 - 10 + 1
-        assert cropped.shape == (expected_height, expected_width, 3)
->>>>>>> bccb5fab
+        assert cropped.shape == (expected_height, expected_width, 3)