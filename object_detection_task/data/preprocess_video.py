import json
from typing import Dict, List, Tuple

import cv2
import numpy as np


def extract_frames(video_path: str) -> List[np.ndarray]:
    """Extracts all frames from the given video file.

    Args:
        video_path (str): Path to the video file from which frames will be extracted.

    Returns:
        List[np.ndarray]: List of numpy arrays representing frames from the video.
    """
    video = cv2.VideoCapture(video_path)
    frames = []

    while video.isOpened():
        success, frame = video.read()
        if not success:
            break
        frames.append(frame)

    video.release()
    return frames


def read_annotations(annotation_path: str) -> Dict[str, List[List[int]]]:
    """Reads and parses annotations from a JSON file.

    Args:
        annotation_path (str): The path to the JSON file containing annotations.

    Returns:
        Dict[str, List[List[int]]]: A dictionary where keys are video names and values
        are lists of lists, each list representing:
        - for time_interval.json: video frame intervals when vehicle was in polygon;
        - for polygons.json: — coordinates of pixels of polygon: [x, y].
    """
    with open(annotation_path, "r") as file:
        annotations = json.load(file)
    return annotations


<<<<<<< HEAD
def label_frames(
    frames: List[np.ndarray], annotations: Dict[str, List[List[int]]], video_name: str
) -> List[Tuple[np.ndarray, int]]:
    """Labels each frame based on the presence of a car within the annotated intervals.

    Args:
        frames (List[np.ndarray]): A list of frames from a video.
        annotations (Dict[str, List[List[int]]]): A dictionary containing intervals
            for each video where a car is present.
        video_name (str): The name of the video for which frames are being labeled.

    Returns:
        List[Tuple[np.ndarray, int]]: A list of tuples where each tuple contains a
            frame and its corresponding label (1 for car present, 0 for no car).
    """
    if video_name not in annotations:
        raise ValueError("Wrong video name, check annotations")
    labeled_frames = []
    for i, frame in enumerate(frames):
        label = 0  # Default label (no car)
        for interval in annotations[video_name]:
            if interval[0] <= i <= interval[1]:
                label = 1  # Car is present
                break
        labeled_frames.append((frame, label))
    return labeled_frames
=======
def crop_polygon_from_frame(
    frame: np.ndarray, polygon: List[List[int]], same_size: bool = False
) -> np.ndarray:
    """Crops a polygon region from a given frame and optionally
        returns it within the bounds of the original frame size.

    Args:
        frame (np.ndarray): Frame from which polygon will be cropped.
        polygon (List[List[int]]): A list of [x, y] coordinates that define polygon.
        same_size (bool, optional): Whether to return the cropped region with
            the same dimensions as the original frame. Defaults to False.

    Returns:
        np.ndarray: The cropped region of the frame, either as a masked image with
            the same size as the original frame or as the smallest bounding rectangle
            around the polygon.
    """
    mask = np.zeros(frame.shape[:2], dtype=np.uint8)
    points = np.array(polygon)

    # Fill the polygon on the mask
    cv2.fillPoly(mask, pts=[points], color=(255, 255, 255))

    # Apply the mask to the frame
    result = cv2.bitwise_and(frame, frame, mask=mask)
    if same_size:
        return result

    # Find the bounding rectangle of the polygon
    bound = cv2.boundingRect(points)  # returns (x, y, w, h) of the rect

    # Crop the frame to the bounding rectangle
    cropped = result[bound[1] : bound[1] + bound[3], bound[0] : bound[0] + bound[2]]
    return cropped
>>>>>>> bccb5fab
<|MERGE_RESOLUTION|>--- conflicted
+++ resolved
@@ -44,7 +44,6 @@
     return annotations
 
 
-<<<<<<< HEAD
 def label_frames(
     frames: List[np.ndarray], annotations: Dict[str, List[List[int]]], video_name: str
 ) -> List[Tuple[np.ndarray, int]]:
@@ -71,7 +70,8 @@
                 break
         labeled_frames.append((frame, label))
     return labeled_frames
-=======
+
+
 def crop_polygon_from_frame(
     frame: np.ndarray, polygon: List[List[int]], same_size: bool = False
 ) -> np.ndarray:
@@ -105,5 +105,4 @@
 
     # Crop the frame to the bounding rectangle
     cropped = result[bound[1] : bound[1] + bound[3], bound[0] : bound[0] + bound[2]]
-    return cropped
->>>>>>> bccb5fab
+    return cropped